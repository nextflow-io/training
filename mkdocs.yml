--- conflicted
+++ resolved
@@ -214,13 +214,12 @@
           name: Français
         - build: true
           default: false
-<<<<<<< HEAD
+          locale: it
+          name: Italiano
+        - build: true
+          default: false
           locale: ko
           name: Korean
-=======
-          locale: it
-          name: Italiano
->>>>>>> 7081b379
       reconfigure_material: true
       reconfigure_search: true
   - search