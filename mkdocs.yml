--- conflicted
+++ resolved
@@ -58,12 +58,9 @@
       - side_quests/metadata.md
       - side_quests/working_with_files.md
       - side_quests/splitting_and_grouping.md
-<<<<<<< HEAD
       - side_quests/workflows_of_workflows.md
-=======
       - side_quests/debugging.md
       - side_quests/nf-test.md
->>>>>>> a5133d90
       - side_quests/nf-core.md
       - side_quests/nf-test.md
 
