--- conflicted
+++ resolved
@@ -18,13 +18,10 @@
       - hello_nextflow/04_hello_modules.md
       - hello_nextflow/05_hello_containers.md
       - hello_nextflow/06_hello_config.md
-<<<<<<< HEAD
   - Side Quests:
       - side_quests/nf-test.md
-=======
       - hello_nextflow/survey.md
       - hello_nextflow/next_steps.md
->>>>>>> f21ffd7b
   - Nextflow for Genomics:
       - nf4_science/genomics/index.md
       - nf4_science/genomics/00_orientation.md
