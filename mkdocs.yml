--- conflicted
+++ resolved
@@ -55,11 +55,8 @@
       - side_quests/index.md
       - side_quests/orientation.md
       - side_quests/ide_features.md
-<<<<<<< HEAD
-=======
       - side_quests/workflows_of_workflows.md
       - side_quests/splitting_and_grouping.md
->>>>>>> 3f249f6e
       - side_quests/nf-test.md
       - side_quests/nf-core.md
       - side_quests/metadata.md
