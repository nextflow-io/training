--- conflicted
+++ resolved
@@ -65,11 +65,7 @@
       - side_quests/splitting_and_grouping.md
       - side_quests/workflows_of_workflows.md
       - side_quests/debugging.md
-<<<<<<< HEAD
-      - side_quests/groovy_essentials.md
-=======
       - side_quests/essential_scripting_patterns.md
->>>>>>> 12d8cde9
       - side_quests/nf-test.md
       - side_quests/nf-core.md
   - Archive:
