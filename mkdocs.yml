site_name: training.nextflow.io
site_url: https://training.nextflow.io/
repo_url: https://github.com/nextflow-io/training
repo_name: nextflow-io/training

nav:
  - Home: index.md
  - Environment setup:
      - envsetup/index.md
      - envsetup/01_setup.md
      - envsetup/02_local.md
      - envsetup/03_devcontainer.md
  - Nextflow Run:
      - nextflow_run/index.md
      - nextflow_run/00_orientation.md
      - nextflow_run/01_basics.md
      - nextflow_run/02_pipeline.md
      - nextflow_run/03_config.md
  - Hello Nextflow:
      - hello_nextflow/index.md
      - hello_nextflow/00_orientation.md
      - hello_nextflow/01_hello_world.md
      - hello_nextflow/02_hello_channels.md
      - hello_nextflow/03_hello_workflow.md
      - hello_nextflow/04_hello_modules.md
      - hello_nextflow/05_hello_containers.md
      - hello_nextflow/06_hello_config.md
      - hello_nextflow/survey.md
      - hello_nextflow/next_steps.md
  - Hello nf-core:
      - hello_nf-core/index.md
      - hello_nf-core/00_orientation.md
      - hello_nf-core/01_run_demo.md
      - hello_nf-core/02_rewrite_hello.md
      - hello_nf-core/survey.md
      - hello_nf-core/next_steps.md
  - Nextflow for Genomics:
      - nf4_science/genomics/index.md
      - nf4_science/genomics/00_orientation.md
      - nf4_science/genomics/01_per_sample_variant_calling.md
      - nf4_science/genomics/02_joint_calling.md
      - nf4_science/genomics/03_modules.md
      - nf4_science/genomics/04_testing.md
      - nf4_science/genomics/survey.md
      - nf4_science/genomics/next_steps.md
  - Nextflow for RNAseq:
      - nf4_science/rnaseq/index.md
      - nf4_science/rnaseq/00_orientation.md
      - nf4_science/rnaseq/01_method.md
      - nf4_science/rnaseq/02_single-sample.md
      - nf4_science/rnaseq/03_multi-sample.md
      - nf4_science/rnaseq/survey.md
      - nf4_science/rnaseq/next_steps.md
  - Side Quests:
      - side_quests/index.md
      - side_quests/orientation.md
<<<<<<< HEAD
      - side_quests/metadata.md
=======
      - side_quests/ide_features.md
      - side_quests/workflows_of_workflows.md
      - side_quests/splitting_and_grouping.md
>>>>>>> 3f249f6e
      - side_quests/nf-test.md
      - side_quests/nf-core.md
      - side_quests/splitting_and_grouping.md
      - side_quests/workflows_of_workflows.md
      - side_quests/working_with_files.md

  - Fundamentals Training:
      - basic_training/index.md
      - basic_training/orientation.md
      - basic_training/intro.md
      - basic_training/rnaseq_pipeline.md
      - basic_training/containers.md
      - basic_training/channels.md
      - basic_training/processes.md
      - basic_training/operators.md
      - basic_training/groovy.md
      - basic_training/modules.md
      - basic_training/config.md
      - basic_training/executors.md
      - basic_training/seqera_platform.md
      - basic_training/cache_and_resume.md
      - basic_training/debugging.md
  - Advanced Training:
      - advanced/index.md
      - advanced/orientation.md
      - advanced/operators.md
      - advanced/metadata.md
      - advanced/grouping.md
      - advanced/groovy.md
      - advanced/structure.md
      - advanced/configuration.md
      - advanced/summary.md
      - advanced/support.md
  - Help: help.md

theme:
  name: material
  custom_dir: docs/assets/overrides
  language: en
  logo: assets/img/nextflow_logo_dark.png
  favicon: assets/img/nextflow-icon.png
  palette:
    # Palette toggle for dark mode
    - media: "(prefers-color-scheme: dark)"
      scheme: slate
      toggle:
        icon: material/weather-night
        name: Switch to light mode
    # Palette toggle for light mode
    - media: "(prefers-color-scheme: light)"
      scheme: default
      toggle:
        icon: material/weather-sunny
        name: Switch to dark mode
  font:
    text: Inter
    code: Roboto Mono
  features:
    - content.action.edit
    - content.code.annotate
    - content.code.copy
    - navigation.footer
    - navigation.instant
    - navigation.top
    - navigation.tracking
    - search.share
    - toc.follow
  icon:
    repo: fontawesome/brands/github
extra_css:
  - assets/stylesheets/fonts.css
  - assets/stylesheets/extra.css

extra_javascript:
  - assets/javascripts/posthog.js

# Set in docs/assets/overrides/partials/copyright.html
# so that we can have links and stuff
# copyright: Seqera

extra:
  # Announcement banner for upcoming training
  announcement:
    active: true
    text: "Nextflow Training Week (2025-Q1):"
    text_bold: March 10-14, 2025
    url: https://community.seqera.io/t/nextflow-training-week-2025-q1/1775/6
    url_text: More info
    hide_after: 2025-03-15
  # Analytics
  analytics:
    provider: google
    property: G-244N3GEN75
  consent:
    title: Cookie consent
    description: >-
      We use cookies to recognize your repeated visits and preferences, as well
      as to measure the effectiveness of our documentation and whether users
      find what they're searching for. With your consent, you're helping us to
      make our training materials better.
      Find out more on
      <a href="https://seqera.io/privacy-policy/#cookies" target="_blank" rel="noopener">how we use cookies</a>.
    cookies:
      posthog: PostHog Analytics
  # Overridden in docs/assets/overrides/partials/social.html
  # Still needs to be set to something here so that the partial is used
  social:
    - icon: fontawesome/brands/twitter
      link: https://twitter.com/nextflowio
      name: Nextflow on twitter
  version:
    provider: mike
    alias: true
markdown_extensions:
  - admonition
  - attr_list
  - md_in_html
  - pymdownx.details
  - pymdownx.blocks.caption
  - pymdownx.emoji:
      emoji_index: !!python/name:material.extensions.emoji.twemoji
      emoji_generator: !!python/name:material.extensions.emoji.to_svg
  - pymdownx.highlight:
      anchor_linenums: true
  - pymdownx.inlinehilite
  - pymdownx.keys
  - pymdownx.snippets:
      base_path: ["."]
  - pymdownx.snippets
  - pymdownx.superfences:
      preserve_tabs: true
  - pymdownx.tabbed:
      alternate_style: true
  - pymdownx.tasklist:
      custom_checkbox: true
      clickable_checkbox: true
  - tables
  - toc:
      title: On this page
      permalink: true
plugins:
  - enumerate-headings:
      restart_increment_after:
        - envsetup/01_setup.md
        - nextflow_run/00_orientation.md
        - hello_nextflow/00_orientation.md
        - hello_nf-core/00_orientation.md
        - nf4_science/genomics/00_orientation.md
        - nf4_science/rnaseq/00_orientation.md
        - side_quests/orientation.md
        - basic_training/orientation.md
        - advanced/orientation.md

      exclude:
        - index*.md
        - help*.md
        - envsetup/*.md
        - nextflow_run/*.md
        - hello_nextflow/*.md
        - hello_nf-core/*.md
        - nf4_science/genomics/*.md
        - nf4_science/rnaseq/*.md
        - side_quests/*.md
        - basic_training/index.md
        - basic_training/orientation.md
        - advanced/index.md
        - advanced/orientation.md
        - nf_customize/index.md
        - nf_develop/index.md
  - i18n:
      docs_structure: suffix
      fallback_to_default: true
      languages:
        - build: true
          default: true
          locale: en
          name: English
        - build: true
          default: false
          locale: pt
          name: Português
        - build: true
          default: false
          locale: es
          name: Español
        - build: true
          default: false
          locale: fr
          name: Français
        - build: true
          default: false
          locale: it
          name: Italiano
        - build: true
          default: false
          locale: ko
          name: Korean
      reconfigure_material: true
      reconfigure_search: true
  - search<|MERGE_RESOLUTION|>--- conflicted
+++ resolved
@@ -54,15 +54,10 @@
   - Side Quests:
       - side_quests/index.md
       - side_quests/orientation.md
-<<<<<<< HEAD
-      - side_quests/metadata.md
-=======
       - side_quests/ide_features.md
-      - side_quests/workflows_of_workflows.md
-      - side_quests/splitting_and_grouping.md
->>>>>>> 3f249f6e
       - side_quests/nf-test.md
       - side_quests/nf-core.md
+      - side_quests/metadata.md
       - side_quests/splitting_and_grouping.md
       - side_quests/workflows_of_workflows.md
       - side_quests/working_with_files.md
