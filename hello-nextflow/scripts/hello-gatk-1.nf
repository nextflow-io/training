/*
 * Pipeline parameters
 */

// Primary input
params.reads_bam = "${workflow.projectDir}/data/bam/reads_mother.bam"


/*
 * Generate BAM index file
 */
process SAMTOOLS_INDEX {

    container 'community.wave.seqera.io/library/samtools:1.20--b5dfbd93de237464'
<<<<<<< HEAD
    conda "bioconda::samtools=1.19.2"
=======

    publishDir 'results', mode: 'copy'
>>>>>>> eb3dcc9b

    input:
        path input_bam

    output:
        path "${input_bam}.bai"

    """
    samtools index '$input_bam'
    """
}


workflow {

<<<<<<< HEAD
    // Create input channel
    reads_ch = Channel.fromPath(params.bam, checkIfExists: true)
=======
    // Create input channel (single file via CLI parameter)
    reads_ch = Channel.fromPath(params.reads_bam)
>>>>>>> eb3dcc9b

    // Create index file for input BAM file
    SAMTOOLS_INDEX(reads_ch)
    
}<|MERGE_RESOLUTION|>--- conflicted
+++ resolved
@@ -12,12 +12,9 @@
 process SAMTOOLS_INDEX {
 
     container 'community.wave.seqera.io/library/samtools:1.20--b5dfbd93de237464'
-<<<<<<< HEAD
     conda "bioconda::samtools=1.19.2"
-=======
 
     publishDir 'results', mode: 'copy'
->>>>>>> eb3dcc9b
 
     input:
         path input_bam
@@ -33,13 +30,8 @@
 
 workflow {
 
-<<<<<<< HEAD
-    // Create input channel
-    reads_ch = Channel.fromPath(params.bam, checkIfExists: true)
-=======
     // Create input channel (single file via CLI parameter)
     reads_ch = Channel.fromPath(params.reads_bam)
->>>>>>> eb3dcc9b
 
     // Create index file for input BAM file
     SAMTOOLS_INDEX(reads_ch)
