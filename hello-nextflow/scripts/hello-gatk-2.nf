--- conflicted
+++ resolved
@@ -6,17 +6,10 @@
 params.reads_bam = "${projectDir}/data/bam/reads_mother.bam"
 
 // Accessory files
-<<<<<<< HEAD
-params.reference = "${workflow.projectDir}/data/ref/ref.fasta"
-params.reference_index = "${workflow.projectDir}/data/ref/ref.fasta.fai"
-params.reference_dict = "${workflow.projectDir}/data/ref/ref.dict"
-params.calling_intervals = "${workflow.projectDir}/data/ref/intervals.bed"
-=======
 params.reference        = "${workflow.projectDir}/data/ref/ref.fasta"
 params.reference_index  = "${workflow.projectDir}/data/ref/ref.fasta.fai"
 params.reference_dict   = "${workflow.projectDir}/data/ref/ref.dict"
 params.intervals        = "${workflow.projectDir}/data/ref/intervals.bed"
->>>>>>> eb3dcc9b
 
 /*
  * Generate BAM index file
@@ -24,12 +17,9 @@
 process SAMTOOLS_INDEX {
 
     container 'community.wave.seqera.io/library/samtools:1.20--b5dfbd93de237464'
-<<<<<<< HEAD
     conda "bioconda::samtools=1.19.2"
-=======
 
     publishDir 'results', mode: 'copy'
->>>>>>> eb3dcc9b
 
     input:
         path input_bam
@@ -48,12 +38,9 @@
 process GATK_HAPLOTYPECALLER {
 
     container "community.wave.seqera.io/library/gatk4:4.5.0.0--730ee8817e436867"
-<<<<<<< HEAD
     conda "bioconda::gatk4=4.5.0.0"
-=======
     
     publishDir 'results', mode: 'copy'
->>>>>>> eb3dcc9b
 
     input:
         path input_bam
@@ -79,18 +66,6 @@
 
 workflow {
 
-<<<<<<< HEAD
-    // Create input channel
-    bam_ch = Channel.of(params.reads_bam)
-
-
-    // Reference objects
-    ref_file               = file(params.reference)
-    ref_index_file         = file(params.reference_index)
-    ref_dict_file          = file(params.reference_dict)
-    calling_intervals_file = file(params.calling_intervals)
-
-=======
     // Create input channel (single file via CLI parameter)
     reads_ch = Channel.fromPath(params.reads_bam)
 
@@ -99,22 +74,17 @@
     ref_index_file  = file(params.reference_index)
     ref_dict_file   = file(params.reference_dict)
     intervals_file  = file(params.intervals)
->>>>>>> eb3dcc9b
 
     // Create index file for input BAM file
-    SAMTOOLS_INDEX(bam_ch)
+    SAMTOOLS_INDEX(reads_ch)
 
     // Call variants from the indexed BAM file
     GATK_HAPLOTYPECALLER(
-        bam_ch,
+        reads_ch,
         SAMTOOLS_INDEX.out,
         ref_file,
         ref_index_file,
         ref_dict_file,
-<<<<<<< HEAD
-        calling_intervals_file
-=======
         intervals_file
->>>>>>> eb3dcc9b
     )
 }