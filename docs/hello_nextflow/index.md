---
title: Hello Nextflow
hide:
  - toc
---

# Hello Nextflow

Hello! You are now on the path to writing reproducible and scalable scientific workflows using Nextflow.

The rise of big data has made it increasingly necessary to be able to analyze and perform experiments on large datasets in a portable and reproducible manner. Parallelization and distributed computing are the best ways to tackle this challenge, but the tools commonly available to computational scientists often lack good support for these techniques, or they provide a model that fits poorly with the needs of computational scientists. Nextflow was particularly created to address these challenges.

During this training, you will be introduced to Nextflow in a series of complementary hands-on workshops.

<<<<<<< HEAD
Let's get started! Click on the "Open in Gitpod" button below.
=======
Let's get started! Click on the "Open in GitHub Codespaces" button below.
>>>>>>> 0cef698c

[![Open in GitHub Codespaces](https://github.com/codespaces/badge.svg)](https://codespaces.new/nextflow-io/training?quickstart=1&ref=master)

## Learning objectives

In this workshop, you will learn foundational concepts for building pipelines.

By the end of this workshop you will be able to:

- Describe and utilize core Nextflow components sufficient to build a simple multi-step workflow
- Describe next-step concepts such as operators and channel factories
- Launch a Nextflow workflow locally
- Find and interpret outputs (results) and log files generated by Nextflow
- Troubleshoot basic issues

## Audience & prerequisites

This is a workshop for those who are completely new to Nextflow. Some basic familiarity with the command line, and common file formats is assumed.

**Prerequisites**

- A GitHub account and Gitpod login OR a local installation as described [here](envsetup/02_local).
- Experience with command line and basic scripting<|MERGE_RESOLUTION|>--- conflicted
+++ resolved
@@ -12,11 +12,7 @@
 
 During this training, you will be introduced to Nextflow in a series of complementary hands-on workshops.
 
-<<<<<<< HEAD
-Let's get started! Click on the "Open in Gitpod" button below.
-=======
 Let's get started! Click on the "Open in GitHub Codespaces" button below.
->>>>>>> 0cef698c
 
 [![Open in GitHub Codespaces](https://github.com/codespaces/badge.svg)](https://codespaces.new/nextflow-io/training?quickstart=1&ref=master)
 
