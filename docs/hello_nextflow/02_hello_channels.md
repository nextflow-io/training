--- conflicted
+++ resolved
@@ -648,21 +648,12 @@
 
 === "After"
 
-<<<<<<< HEAD
-```groovy title="hello-channels.nf" linenums="25"
-/*
- * Pipeline parameters
- */
-params.greeting = 'Holà mundo!'
-```
-=======
     ```groovy title="hello-channels.nf" linenums="25" hl_lines="4"
     /*
      * Pipeline parameters
      */
     params.greeting = 'greetings.csv'
     ```
->>>>>>> f4d68e71
 
 === "Before"
 
@@ -682,21 +673,9 @@
 
 === "After"
 
-<<<<<<< HEAD
-```groovy title="hello-channels.nf" linenums="31"
-    // declare an array of input greetings
-    greetings_array = ['Hello','Bonjour','Holà']
-
-    // create a channel for inputs
-    greeting_ch = Channel.of(greetings_array)
-                         .flatten()
-```
-=======
     ```groovy title="hello-channels.nf" linenums="31" hl_lines="1 2"
         // create a channel for inputs from a CSV file
         greeting_ch = Channel.fromPath(params.greeting)
->>>>>>> f4d68e71
-
     ```
 
 === "Before"
