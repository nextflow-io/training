--- conflicted
+++ resolved
@@ -79,7 +79,6 @@
 ### 0.2. Call variants with GATK HaplotypeCaller
 
 #### 0.2.1. Pull the GATK container
-<<<<<<< HEAD
 
 ```bash
 docker pull community.wave.seqera.io/library/gatk4:4.5.0.0--730ee8817e436867
@@ -91,19 +90,6 @@
 docker run -it -v ./data:/data community.wave.seqera.io/library/gatk4:4.5.0.0--730ee8817e436867
 ```
 
-=======
-
-```bash
-docker pull community.wave.seqera.io/library/gatk4:4.5.0.0--730ee8817e436867
-```
-
-#### 0.2.2. Spin up the container interactively
-
-```bash
-docker run -it -v ./data:/data community.wave.seqera.io/library/gatk4:4.5.0.0--730ee8817e436867
-```
-
->>>>>>> eb3dcc9b
 #### 0.2.3. Run the variant calling command
 
 ```bash
@@ -140,12 +126,9 @@
 process SAMTOOLS_INDEX {
 
     container 'community.wave.seqera.io/library/samtools:1.20--b5dfbd93de237464'
-<<<<<<< HEAD
     conda "bioconda::samtools=1.19.2"
-=======
 
     publishDir 'results', mode: 'copy'
->>>>>>> eb3dcc9b
 
     input:
         path input_bam
@@ -175,13 +158,8 @@
 ```groovy title="hello-gatk.nf"
 workflow {
 
-<<<<<<< HEAD
     // Create input channel
     bam_ch = Channel.fromPath(params.reads_bam)
-=======
-    // Create input channel (single file via CLI parameter)
-    reads_ch = Channel.fromPath(params.reads_bam)
->>>>>>> eb3dcc9b
 
     // Create index file for input BAM file
     SAMTOOLS_INDEX(bam_ch)
@@ -224,12 +202,9 @@
 process GATK_HAPLOTYPECALLER {
 
     container "community.wave.seqera.io/library/gatk4:4.5.0.0--730ee8817e436867"
-<<<<<<< HEAD
     conda "bioconda::gatk4=4.5.0.0"
-=======
 
     publishDir 'results', mode: 'copy'
->>>>>>> eb3dcc9b
 
     input:
         path input_bam
@@ -258,7 +233,6 @@
 
 ```groovy title="hello-gatk.nf"
 // Accessory files
-<<<<<<< HEAD
 params.reference = "${workflow.projectDir}/data/ref/ref.fasta"
 params.reference_index = "${workflow.projectDir}/data/ref/ref.fasta.fai"
 params.reference_dict = "${workflow.projectDir}/data/ref/ref.dict"
@@ -274,28 +248,6 @@
 calling_intervals_file = file(params.calling_intervals)
 ```
 
-=======
-params.reference        = "${projectDir}/data/ref/ref.fasta"
-params.reference_index  = "${projectDir}/data/ref/ref.fasta.fai"
-params.reference_dict   = "${projectDir}/data/ref/ref.dict"
-params.intervals        = "${projectDir}/data/ref/intervals.bed"
-```
-
-#### 2.3. Make a value channel for each of the accessory files
-
-Add this to the workflow block (after the `reads_ch` creation):
-
-```groovy title="hello-gatk.nf"
-// Create channels for the accessory files (reference and intervals)
-ref_file        = file(params.reference)
-ref_index_file  = file(params.reference_index)
-ref_dict_file   = file(params.reference_dict)
-intervals_file  = file(params.intervals)
-```
-
-This will load each of the accessory files in its own single-element value channel.
-
->>>>>>> eb3dcc9b
 #### 2.4. Add a call to the workflow block to run GATK_HAPLOTYPECALLER
 
 ```groovy title="hello-gatk.nf"
@@ -306,11 +258,7 @@
     ref_file,
     ref_index_file,
     ref_dict_file,
-<<<<<<< HEAD
     calling_intervals_file
-=======
-    intervals_file
->>>>>>> eb3dcc9b
 )
 ```
 
@@ -402,7 +350,7 @@
 A USER ERROR has occurred: Traversal by intervals was requested but some input files are not indexed.
 ```
 
-This is because the script as written so far is not safe for running on multiple samples, because the order of items in the output channel is not guaranteed to match the order of items in the original input channel. This causes the wrong files to be paired up in the second step. So we need to make sure the BAM files and their index files travel together through the channels.
+The script as written so far does not work because there is no association between the BAM files and their index files. This lack of association causes the files to not be used together in the same process, leading to a missing index file in the second step. We need to ensure that the BAM files and their index files travel together through the channels.
 
 #### 3.3. Change the output of the SAMTOOLS_INDEX process into a tuple that keeps the input file and its index together
 
@@ -483,9 +431,17 @@
 
 ---
 
-## 4. Make it nicer to run on arbitrary samples by using a glob
-
-#### 4.1. Replace the params.reads_bam with a glob
+## 4. Make it nicer to run on arbitrary samples by using a list of files as input
+
+#### 4.1. Create a text file listing the input paths
+
+```csv title="sample_bams.txt"
+/workspace/gitpod/hello-nextflow/data/bam/reads_mother.bam
+/workspace/gitpod/hello-nextflow/data/bam/reads_father.bam
+/workspace/gitpod/hello-nextflow/data/bam/reads_son.bam
+```
+
+#### 4.2. Update the parameter default
 
 _Before:_
 
@@ -501,10 +457,6 @@
 _After:_
 
 ```groovy title="hello-gatk.nf"
-<<<<<<< HEAD
-// Primary input
-params.reads_bam = "${workflow.projectDir}/data/bam/*.bam"
-=======
 // Primary input (list of input files, one per line)
 params.reads_bam = "${projectDir}/data/sample_bams.txt"
 ```
@@ -523,17 +475,12 @@
 ```groovy title="hello-gatk.nf"
 // Create input channel from list of input files in plain text
 reads_ch = Channel.fromPath(params.reads_bam).splitText()
->>>>>>> eb3dcc9b
 ```
 
 #### 4.4. Run the workflow to verify that it works correctly
 
 ```bash
-<<<<<<< HEAD
-nextflow run hello-gatk.nf -ansi-log false -resume
-=======
 nextflow run hello-gatk.nf -resume -ansi-log false
->>>>>>> eb3dcc9b
 ```
 
 This should produce essentially the same result as before:
@@ -559,25 +506,15 @@
 
 ---
 
-<<<<<<< HEAD
-## 6. Stretch goal: Add joint genotyping step
-=======
 ## 5. Stretch goal: Add joint genotyping step
->>>>>>> eb3dcc9b
 
 To complicate matters a little, the GATK variant calling method calls for a consolidation step where we combine and re-analyze the variant calls obtained per sample in order to obtain definitive 'joint' variant calls for a group or _cohort_ of samples (in this case, the family trio).
 
 ![Joint analysis](img/joint-calling.png)
 
-<<<<<<< HEAD
-This involves using a GATK tool called GenomicsDBImport that combines the per-sample calls into a sort of mini-database, followed by another GATK tool, GenotypeGVCFs, which performs the actual 'joint genotyping' analysis. These two tools can be run in series within the same process.
-
-One slight complication is that these tools require the use of individually specified VCF files, i.e. the syntax of the GenomicsDBImport tool goes like this:
-=======
 This involves using a GATK tool called GenomicsDBImport that combines the per-sample calls into a data store (analogous to a database), followed by another GATK tool, GenotypeGVCFs, which performs the actual 'joint genotyping' analysis. These two tools can be run in series within the same process.
 
 One slight complication is that these tools require the use of individually specified VCF files, and the syntax of the GenomicsDBImport tool looks like this:
->>>>>>> eb3dcc9b
 
 ```bash title="hello-gatk.nf"
 gatk GenomicsDBImport \
@@ -586,23 +523,10 @@
     -V sample3.vcf.gz \
     ...
 ```
-<<<<<<< HEAD
-
-So to perform joint genotyping we need to do 2 things:
-
--   Collect all VCF files together in a single process
--   Construct a command line for GenomicsDBImport
-
-Let's start by showing how to collect all VCFs into a single process.
-
-#### 6.2. Add default value for the cohort name parameter up top
-
-```groovy title="hello-gatk.nf"
-// Base name for final output file
-params.cohort_name = "family_trio"
-```
-
-#### 6.3. Write a process that wraps GenomicsDBImport and GenotypeGVCFs called GATK_JOINTGENOTYPING
+
+So to perform joint genotyping, we will need to collect all VCF files together in a single process and construct a command line for GenomicsDBImport.
+
+#### 5.1. Write a process called GATK_JOINTGENOTYPING that wraps GenomicsDBImport and GenotypeGVCFs
 
 ```groovy title="hello-gatk.nf"
 /*
@@ -611,7 +535,8 @@
 process GATK_JOINTGENOTYPING {
 
     container "community.wave.seqera.io/library/gatk4:4.5.0.0--730ee8817e436867"
-    conda "bioconda::gatk4=4.5.0.0"
+
+    publishDir 'results', mode: 'copy'
 
     input:
         path vcfs
@@ -642,116 +567,6 @@
 }
 ```
 
-#### 6.4. Add collect to the output channels of GATK_HAPLOTYPECALLER
-
-```groovy title="hello-gatk.nf"
-all_vcfs = GATK_HAPLOTYPECALLER.out[0].collect()
-all_tbis = GATK_HAPLOTYPECALLER.out[1].collect()
-```
-
-!!! tip
-
-    You can view the channel after performing this collect operation using `.view()`
-
-#### 6.5. Add call to workflow block to run GATK_JOINTGENOTYPING
-
-```groovy title="hello-gatk.nf"
-// Consolidate GVCFs and apply joint genotyping analysis
-GATK_JOINTGENOTYPING(
-    all_vcfs,
-    all_tbis,
-    params.cohort_name,
-    ref_file,
-    ref_index_file,
-    ref_dict_file,
-    calling_intervals_file
-)
-```
-
-#### 6.6. Run the workflow
-
-```bash
-nextflow run hello-gatk.nf
-```
-
-#### 6.7
-
-You will see the pipeline produces an error! When we look at the console, we can see the command executed isn't correct:
-
-```bash
-Command executed:
-
-  gatk GenomicsDBImport -V reads_mother.bam.g.vcf reads_father.bam.g.vcf reads_son.bam.g.vcf         --genomicsdb-workspace-path family_trio_gdb -L intervals.bed
-
-  gatk GenotypeGVCFs -R ref.fasta -V gendb://family_trio_gdb -O family_trio.joint.vcf -L intervals.bed
-```
-
-Can you spot the error? `gatk GenomicsDBImport` uses multiple VCF files for one `-V` argument! We need to create an appropriate command line to use in the process.
-
-#### 6.7. Write a process that wraps GenomicsDBImport and GenotypeGVCFs called GATK_JOINTGENOTYPING
-
-Update the process with some string manipulations to repeat the VCFs with the argument `-V`:
-=======
-
-So to perform joint genotyping, we will need to collect all VCF files together in a single process and construct a command line for GenomicsDBImport.
-
-#### 5.1. Write a process called GATK_JOINTGENOTYPING that wraps GenomicsDBImport and GenotypeGVCFs
->>>>>>> eb3dcc9b
-
-```groovy title="hello-gatk.nf"
-/*
- * Consolidate GVCFs and apply joint genotyping analysis
- */
-process GATK_JOINTGENOTYPING {
-
-    container "community.wave.seqera.io/library/gatk4:4.5.0.0--730ee8817e436867"
-<<<<<<< HEAD
-    conda "bioconda::gatk4=4.5.0.0"
-=======
-
-    publishDir 'results', mode: 'copy'
->>>>>>> eb3dcc9b
-
-    input:
-        path vcfs
-        path idxs
-        val cohort_name
-        path ref_fasta
-        path ref_index
-        path ref_dict
-        path interval_list
-
-    output:
-        path "${cohort_name}.joint.vcf"
-        path "${cohort_name}.joint.vcf.idx"
-
-    script:
-<<<<<<< HEAD
-    def inputs = vcfs.collect { "-V ${it}" }.join(' ')
-    """
-    gatk GenomicsDBImport \
-        ${inputs} \
-=======
-    """
-    gatk GenomicsDBImport \
-        -V ${vcfs} \
->>>>>>> eb3dcc9b
-        --genomicsdb-workspace-path ${cohort_name}_gdb \
-        -L ${interval_list}
-
-    gatk GenotypeGVCFs \
-        -R ${ref_fasta} \
-        -V gendb://${cohort_name}_gdb \
-        -O ${cohort_name}.joint.vcf \
-        -L ${interval_list}
-    """
-}
-```
-
-<<<<<<< HEAD
-#### 6.8. Run the workflow to verify that it generates the final VCF output as expected
-
-=======
 #### 5.2. Add default value for the cohort name parameter up top
 
 ```groovy title="hello-gatk.nf"
@@ -841,7 +656,6 @@
 nextflow run hello-gatk.nf -resume
 ```
 
->>>>>>> eb3dcc9b
 Now we see the additional process show up in the log output (showing the compact view):
 
 ```console title="Output"
