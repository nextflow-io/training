# Part 1: Hello World

In this first part of the Hello Nextflow training course, we ease into the topic with a very basic domain-agnostic Hello World example, which we'll progressively build up to demonstrate the usage of foundational Nextflow logic and components.

!!! note

    A "Hello World!" is a minimalist example that is meant to demonstrate the basic syntax and structure of a programming language or software framework. The example typically consists of printing the phrase "Hello, World!" to the output device, such as the console or terminal, or writing it to a file.

---

## 0. Warmup: Run Hello World directly

Let's demonstrate this with a simple command that we run directly in the terminal, to show what it does before we wrap it in Nextflow.

!!! tip

    Remember that you should now be inside the `hello-nextflow/` directory as described in the Orientation.

### 0.1. Make the terminal say hello

```bash
echo 'Hello World!'
```

This outputs the text 'Hello World' to the terminal.

```console title="Output"
Hello World!
```

### 0.2. Now make it write the text output to a file

```bash
echo 'Hello World!' > output.txt
```

This does not output anything to the terminal.

```console title="Output"

```

### 0.3. Show the file contents

```bash
cat output.txt
```

The text 'Hello World' is now in the output file we specified.

```console title="output.txt" linenums="1"
Hello World!
```

!!! tip

    In the training environment, you can also find the output file in the file explorer, and view its contents by clicking on it. Alternatively, you can use the `code` command to open the file for viewing.

    ```bash
    code output.txt
    ```

### Takeaway

You now know how to run a simple command in the terminal that outputs some text, and optionally, how to make it write the output to a file.

### What's next?

Find out what that would look like written as a Nextflow workflow.

---

## 1. Examine the Hello World workflow starter script

As mentioned in the orientation, we provide you with a fully functional if minimalist workflow script named `hello-world.nf` that does the same thing as before (write out 'Hello World!') but with Nextflow.

To get you started, we'll first open up the workflow script so you can get a sense of how it's structured.

### 1.1. Examine the overall code structure

Let's open the `hello-world.nf` script in the editor pane.

!!! note

    The file is in the `hello-nextflow` directory, which should be your current working directory.
    You can either click on the file in the file explorer, or type `ls` in the terminal and Cmd+Click (MacOS) or Ctrl+Click (PC) on the file to open it.

```groovy title="hello-world.nf" linenums="1"
#!/usr/bin/env nextflow

/*
 * Use echo to print 'Hello World!' to a file
 */
process sayHello {

    output:
        path 'output.txt'

    script:
    """
    echo 'Hello World!' > output.txt
    """
}

workflow {

    // emit a greeting
    sayHello()
}
```

As you can see, a Nextflow script involves two main types of core components: one or more **processes**, and the **workflow** itself.
Each **process** describes what operation(s) the corresponding step in the pipeline should accomplish, while the **workflow** describes the dataflow logic that connects the various steps.

Let's take a closer look at the **process** block first, then we'll look at the **workflow** block.

### 1.2 The `process` definition

The first block of code describes a **process**.
The process definition starts with the keyword `process`, followed by the process name and finally the process body delimited by curly braces.
The process body must contain a script block which specifies the command to run, which can be anything you would be able to run in a command line terminal.

Here we have a **process** called `sayHello` that writes its **output** to a file named `output.txt`.

```groovy title="hello-world.nf" linenums="3"
/*
 * Use echo to print 'Hello World!' to a file
 */
process sayHello {

    output:
        path 'output.txt'

    script:
    """
    echo 'Hello World!' > output.txt
    """
}
```

This is a very minimal process definition that just contains an `output` definition and the `script` to execute.

The `output` definition includes the `path` qualifier, which tells Nextflow this should be handled as a path (includes both directory paths and files).
Another common qualifier is `val`.

!!! note

    The output definition does not _determine_ what output will be created.
    It simply _declares_ what is the expected output, so that Nextflow can look for it once execution is complete.
    This is necessary for verifying that the command was executed successfully and for passing the output to downstream processes if needed. Output produced that doesn't match what is declared in the output block will not be passed to downstream processes.

!!! warning

    This example is brittle because we hardcoded the output filename in two separate places (the script and the output blocks).
    If we change one but not the other, the script will break.
    Later, you'll learn how to use variables to avoid this problem.

In a real-world pipeline, a process usually contains additional blocks such as directives and inputs, which we'll introduce in a little bit.

### 1.3 The `workflow` definition

The second block of code describes the **workflow** itself.
The workflow definition starts with the keyword `workflow`, followed by an optional name, then the workflow body delimited by curly braces.

Here we have a **workflow** that consists of one call to the `sayHello` process.

```groovy title="hello-world.nf" linenums="17"
workflow {

    // emit a greeting
    sayHello()
}
```

This is a very minimal **workflow** definition.
In a real-world pipeline, the workflow typically contains multiple calls to **processes** connected by **channels**, and the processes expect one or more variable **input(s)**.

You'll learn how to add variable inputs later in this training module; and you'll learn how to add more processes and connect them by channels in Part 3 of this course.

### Takeaway

You now know how a simple Nextflow workflow is structured.

### What's next?

Learn to launch the workflow, monitor execution and find your outputs.

---

## 2. Run the workflow

Looking at code is not nearly as fun as running it, so let's try this out in practice.

### 2.1. Launch the workflow and monitor execution

In the terminal, run the following command:

```bash
nextflow run hello-world.nf
```

You console output should look something like this:

```console title="Output" linenums="1"
 N E X T F L O W   ~  version 24.10.0

Launching `hello-world.nf` [goofy_torvalds] DSL2 - revision: c33d41f479

executor >  local (1)
[a3/7be2fa] sayHello | 1 of 1 ✔
```

Congratulations, you just ran your first Nextflow workflow!

The most important output here is the last line (line 6):

```console title="Output" linenums="6"
[a3/7be2fa] sayHello | 1 of 1 ✔
```

This tells us that the `sayHello` process was successfully executed once (`1 of 1 ✔`).

Importantly, this line also tells you where to find the output of the `sayHello` process call.
Let's look at that now.

### 2.2. Find the output and logs in the `work` directory

When you run Nextflow for the first time in a given directory, it creates a directory called `work` where it will write all files (and any symlinks) generated in the course of execution.

Within the `work` directory, Nextflow organizes outputs and logs per process call.
For each process call, Nextflow creates a nested subdirectory, named with a hash in order to make it unique, where it will stage all necessary inputs (using symlinks by default), write helper files, and write out logs and any outputs of the process.

The path to that subdirectory is shown in truncated form in square brackets in the console output.
Looking at what we got for the run shown above, the console log line for the sayHello process starts with `[a3/7be2fa]`. That corresponds to the following directory path: `work/a3/7be2fa7be2fad5e71e5f49998f795677fd68`

Let's take a look at what's in there.

!!! tip

    If you browse the contents of the task subdirectory in the VSCode file explorer, you'll see all the files right away.
    However, the log files are set to be invisible in the terminal, so if you want to use `ls` or `tree` to view them, you'll need to set the relevant option for displaying invisible files.

    ```bash
    tree -a work
    ```

You should see something like this, though the exact subdirectory names will be different on your system:

```console title="Directory contents"
work
└── a3
    └── 7be2fad5e71e5f49998f795677fd68
        ├── .command.begin
        ├── .command.err
        ├── .command.log
        ├── .command.out
        ├── .command.run
        ├── .command.sh
        ├── .exitcode
        └── output.txt
```

These are the helper and log files:

- **`.command.begin`**: Metadata related to the beginning of the execution of the process call
- **`.command.err`**: Error messages (`stderr`) emitted by the process call
- **`.command.log`**: Complete log output emitted by the process call
- **`.command.out`**: Regular output (`stdout`) by the process call
- **`.command.run`**: Full script run by Nextflow to execute the process call
- **`.command.sh`**: The command that was actually run by the process call
- **`.exitcode`**: The exit code resulting from the command

The `.command.sh` file is especially useful because it tells you what command Nextflow actually executed.
In this case it's very straightforward, but later in the course you'll see commands that involve some interpolation of variables.
When you're dealing with that, you need to be able to check exactly what was run, especially when troubleshooting an issue.

The actual output of the `sayHello` process is `output.txt`.
Open it and you will find the `Hello World!` greeting, which was the expected result of our minimalist workflow.

```console title="output.txt" linenums="1"
Hello World!
```

### Takeaway

You know how to decipher a simple Nextflow script, run it and find the output and relevant log files in the work directory.

### What's next?

Learn how to manage your workflow executions conveniently.

---

## 3. Manage workflow executions

Knowing how to launch workflows and retrieve outputs is great, but you'll quickly find there are a few other aspects of workflow management that will make your life easier, especially if you're developing your own workflows.

Here we show you how to use the `publishDir` directive to store in an output folder all the main results from your pipeline run, the `resume` feature for when you need to re-launch the same workflow, and how to delete older work directories with `nextflow clean`.

### 3.1. Publish outputs

As you have just learned, the output produced by our pipeline is buried in a working directory several layers deep.
This is done on purpose; Nextflow is in control of this directory and we are not supposed to interact with it.

However, that makes it inconvenient to retrieve outputs that we care about.

Fortunately, Nextflow provides a way to manage this more conveniently, called the `publishDir` directive, which acts at the process level.
This directive tells Nextflow to publish the output(s) of the process to a designated output directory. By default, the outputs are published as symbolic links from the `work` directory.
It allows us to retrieve the desired output file without having to dig down into the work directory.

#### 3.1.1. Add a `publishDir` directive to the `sayHello` process

In the workflow script file `hello-world.nf`, make the following code modification:

_Before:_

```groovy title="hello-world.nf" linenums="6" hl_lines="2"
process sayHello {

    output:
        path 'output.txt'
```

_After:_

```groovy title="hello-world.nf" linenums="6" hl_lines="2 3 4"
process sayHello {

    publishDir 'results', mode: 'copy'

    output:
        path 'output.txt'
```

#### 3.1.2. Run the workflow again

Now run the modified workflow script:

```bash
nextflow run hello-world.nf
```

The log output should look very familiar:

```console title="Output" linenums="1"
 N E X T F L O W   ~  version 24.10.0

Launching `hello-world.nf` [jovial_mayer] DSL2 - revision: 35bd3425e5

executor >  local (1)
[62/49a1f8] sayHello | 1 of 1 ✔
```

This time, Nextflow has created a new directory called `results/`.
Our `output.txt` file is in this directory.
If you check the contents it should match the output in the work subdirectory.
This is how we publish results files outside of the working directories conveniently.

When you're dealing with very large files that you don't need to retain for long, you may prefer to set the `publishDir` directive to make a symbolic link to the file instead of copying it.
However, if you delete the work directory as part of a cleanup operation, you will lose access to the file, so always make sure you have actual copies of everything you care about before deleting anything.

!!! note

    A newer syntax option documented [here](https://www.nextflow.io/docs/latest/workflow.html#publishing-outputs) has been proposed to make it possible to declare and publish workflow-level outputs.
    This will eventually make using `publishDir` at the process level redundant for completed pipelines.
    However, we expect that `publishDir` will still remain very useful during pipeline development.

### 3.2. Re-launch a workflow with `-resume`

Sometimes, you're going to want to re-run a pipeline that you've already launched previously without redoing any steps that already completed successfully.

Nextflow has an option called `-resume` that allows you to do this.
Specifically, in this mode, any processes that have already been run with the exact same code, settings and inputs will be skipped.
This means Nextflow will only run processes that you've added or modified since the last run, or to which you're providing new settings or inputs.

There are two key advantages to doing this:

- If you're in the middle of developing your pipeline, you can iterate more rapidly since you only have to run the process(es) you're actively working on in order to test your changes.
- If you're running a pipeline in production and something goes wrong, in many cases you can fix the issue and relaunch the pipeline, and it will resume running from the point of failure, which can save you a lot of time and compute.

To use it, simply add `-resume` to your command and run it:

```bash
nextflow run hello-world.nf -resume
```

The console output should look similar.

```console title="Output" linenums="1"
 N E X T F L O W   ~  version 24.10.0

Launching `hello-world.nf` [golden_cantor] DSL2 - revision: 35bd3425e5

[62/49a1f8] sayHello | 1 of 1, cached: 1 ✔
```

Look for the `cached:` bit that has been added in the process status line (line 5), which means that Nextflow has recognized that it has already done this work and simply re-used the result from the previous successful run.

You can also see that the work subdirectory hash is the same as in the previous run.
Nextflow is literally pointing you to the previous execution and saying "I already did that over there."

!!! note

    When your re-run a pipeline with `resume`, Nextflow does not overwrite any files written to a `publishDir` directory by any process call that was previously run successfully.

### 3.3. Delete older work directories

During the development process, you'll typically run your draft pipelines a large number of times, which can lead to an accumulation of very many files across many subdirectories.
Since the subdirectories are named randomly, it is difficult to tell from their names what are older vs. more recent runs.

Nextflow includes a convenient `clean` subcommand that can automatically delete the work subdirectories for past runs that you no longer care about, with several [options](https://www.nextflow.io/docs/latest/reference/cli.html#clean) to control what will be deleted.

Here we show you an example that deletes all subdirectories from runs before a given run, specified using its run name.
The run name is the machine-generated two-part string shown in square brackets in the `Launching (...)` console output line.

First we use the dry run flag `-n` to check what will be deleted given the command:

```bash
nextflow clean -before golden_cantor -n
```

The output should look like this:

```console title="Output"
Would remove /workspaces/training/hello-nextflow/work/a3/7be2fad5e71e5f49998f795677fd68
```

If you don't see any lines output, you either did not provide a valid run name or there are no past runs to delete.

If the output looks as expected and you want to proceed with the deletion, re-run the command with the `-f` flag instead of `-n`:

```bash
nextflow clean -before golden_cantor -f
```

You should now see the following:

```console title="Output"
Removed /workspaces/training/hello-nextflow/work/a3/7be2fad5e71e5f49998f795677fd68
```

!!! Warning

    Deleting work subdirectories from past runs removes them from Nextflow's cache and deletes any outputs that were stored in those directories.
    That means it breaks Nextflow's ability to resume execution without re-running the corresponding processes.

    You are responsible for saving any outputs that you care about or plan to rely on! If you're using the `publishDir` directive for that purpose, make sure to use the `copy` mode, not the `symlink` mode.

### Takeaway

You know how to publish outputs to a specific directory, relaunch a pipeline without repeating steps that were already run in an identical way, and use the `nextflow clean` command to clean up old work directories.

### What's next?

Learn to provide a variable input via a command-line parameter and utilize default values effectively.

---

## 4. Use a variable input passed on the command line

In its current state, our workflow uses a greeting hardcoded into the process command.
We want to add some flexibility by using an input variable, so that we can more easily change the greeting at runtime.

### 4.1. Modify the workflow to take and use a variable input

This requires us to make three changes to our script:

1. Tell the process to expect a variable input by adding an `input:` block
2. Edit the process to use the input
3. Set up a command-line parameter and provide its value as an input to the process call

Let's make these changes one at a time.

#### 4.1.1. Add an input block to the process definition

First we need to adapt the process definition to accept an input called `greeting`.

In the process block, make the following code change:

_Before:_

<<<<<<< HEAD
```groovy title="hello-channels.nf" linenums="6" hl_lines="4"
=======
```groovy title="hello-world.nf" linenums="6"
>>>>>>> e6d3f134
process sayHello {

    publishDir 'results', mode: 'copy'

    output:
        path 'output.txt'
```

_After:_

<<<<<<< HEAD
```groovy title="hello-channels.nf" linenums="6" hl_lines="4 5 6 7"
=======
```groovy title="hello-world.nf" linenums="6"
>>>>>>> e6d3f134
process sayHello {

    publishDir 'results', mode: 'copy'

    input:
        val greeting

    output:
        path 'output.txt'
```

The `greeting` variable is prefixed by `val` to tell Nextflow it's a value (not a path).

#### 4.1.2. Edit the process command to use the input variable

Now we swap the original hardcoded value for the value of the input variable we expect to receive.

In the process block, make the following code change:

_Before:_

```groovy title="hello-channels.nf" linenums="16" hl_lines="3"
script:
"""
echo 'Hello World!' > output.txt
"""
```

_After:_

```groovy title="hello-channels.nf" linenums="16" hl_lines="3"
script:
"""
echo '$greeting' > output.txt
"""
```

Make sure to prepend the `$` symbol to tell Nextflow this is a variable name that needs to be replaced with the actual value (=interpolated).

#### 4.1.3. Set up a CLI parameter and provide it as input to the process call

Now we need to actually set up a way to provide an input value to the `sayHello()` process call.

We could simply hardcode it directly by writing `sayHello('Hello World!')`.
However, when we're doing real work with our workflow, we're often going to want to be able to control its inputs from the command line.

Good news: Nextflow has a built-in workflow parameter system called `params`, which makes it easy to declare and use CLI parameters. The general syntax is to declare `params.<parameter_name>` to tell Nextflow to expect a `--<parameter_name>` parameter on the command line.

Here, we want to create a parameter called `--greeting`, so we need to declare `params.greeting` somewhere in the workflow.
In principle we can write it anywhere; but since we're going to want to give it to the `sayHello()` process call, we can plug it in there directly by writing `sayHello(params.greeting)`.

!!! note

    The parameter name (at the workflow level) does not have to match the input variable name (at the process level).
    We're just using the same word because that's what makes sense and keeps the code readable.

In the workflow block, make the following code change:

_Before:_

```groovy title="hello-world.nf" linenums="24" hl_lines="2"
// emit a greeting
sayHello()
```

_After:_

```groovy title="hello-world.nf" linenums="24" hl_lines="2"
// emit a greeting
sayHello(params.greeting)
```

This tells Nextflow to run the `sayHello` process on the value provided through the `--greeting` parameter.

#### 4.1.4. Run the workflow command again

Let's run it!

```bash
nextflow run hello-world.nf --greeting 'Bonjour le monde!'
```

If you made all three edits correctly, you should get another successful execution:

```console title="Output" linenums="1"
 N E X T F L O W   ~  version 24.10.0

Launching `hello-world.nf` [elated_lavoisier] DSL2 - revision: 7c031b42ea

executor >  local (1)
[4b/654319] sayHello | 1 of 1 ✔
```

Be sure to open up the output file to check that you now have the new version of the greeting.

```console title="results/output.txt" linenums="1"
Bonjour le monde!
```

Voilà!

!!! tip

    You can readily distinguish Nextflow-level parameters from pipeline-level parameters.

    - Parameters that apply to a pipeline always take a double hyphen (`--`).
    - Parameters that modify a Nextflow setting, _e.g._ the `-resume` feature we used earlier, take a single hyphen (`-`).

### 4.2. Use default values for command line parameters

In many cases, it makes sense to supply a default value for a given parameter so that you don't have to specify it for every run.

#### 4.2.1. Set a default value for the CLI parameter

Let's give the `greeting` parameter with a default value by declaring it before the workflow definition.

```groovy title="hello-world.nf" linenums="22"
/*
 * Pipeline parameters
 */
params.greeting = 'Holà mundo!'
```

!!! tip

    You can put the parameter declaration inside the workflow block if you prefer. Whatever you choose, try to group similar things in the same place so you don't end up with declarations all over the place.

#### 4.2.2. Run the workflow again without specifying the parameter

Now that you have a default value set, you can run the workflow again without having to specify a value in the command line.

```bash
nextflow run hello-world.nf
```

The console output should look the same.

```console title="Output" linenums="1"
 N E X T F L O W   ~  version 24.10.0

Launching `hello-world.nf` [determined_edison] DSL2 - revision: 3539118582

executor >  local (1)
[72/394147] sayHello | 1 of 1 ✔
```

Check the output in the results directory:

```console title="results/output.txt" linenums="1"
Holà mundo!
```

Nextflow used the default value to name the output.

#### 4.2.3. Run the workflow again with the parameter to override the default value

If you provide the parameter on the command line, the CLI value will override the default value.

Try it out:

```bash
nextflow run hello-world.nf --greeting 'Konnichiwa!'
```

The console output should look the same.

```console title="Output" linenums="1"
 N E X T F L O W   ~  version 24.10.0

Launching `hello-world.nf` [elegant_faraday] DSL2 - revision: 3539118582

executor >  local (1)
[6f/a12a91] sayHello | 1 of 1 ✔
```

Now you will have the corresponding new output in your results directory.

```console title="results/output.txt" linenums="1"
Konnichiwa!
```

!!! note

    In Nextflow, there are multiple places where you can specify values for parameters.
    If the same parameter is set to different values in multiple places, Nexflow will determine what value to use based on the order of precedence that is described [here](https://www.nextflow.io/docs/latest/config.html).

### Takeaway

You know how to use a simple variable input provided at runtime via a command-line parameter, as well as set up, use and override default values.

More generally, you know how to interpret a simple Nextflow workflow, manage its execution, and retrieve outputs.

### What's next?

Take a little break, you've earned it!
When you're ready, move on to Part 2 to learn how to use channels to feed inputs into your workflow, which will allow you to take advantage of Nextflow's built-in dataflow parallelism and other powerful features.<|MERGE_RESOLUTION|>--- conflicted
+++ resolved
@@ -479,11 +479,7 @@
 
 _Before:_
 
-<<<<<<< HEAD
-```groovy title="hello-channels.nf" linenums="6" hl_lines="4"
-=======
-```groovy title="hello-world.nf" linenums="6"
->>>>>>> e6d3f134
+```groovy title="hello-world.nf" linenums="6" hl_lines="4"
 process sayHello {
 
     publishDir 'results', mode: 'copy'
@@ -494,11 +490,7 @@
 
 _After:_
 
-<<<<<<< HEAD
-```groovy title="hello-channels.nf" linenums="6" hl_lines="4 5 6 7"
-=======
-```groovy title="hello-world.nf" linenums="6"
->>>>>>> e6d3f134
+```groovy title="hello-world.nf" linenums="6" hl_lines="4 5 6 7"
 process sayHello {
 
     publishDir 'results', mode: 'copy'
