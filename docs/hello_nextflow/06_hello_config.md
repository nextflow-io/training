--- conflicted
+++ resolved
@@ -2,58 +2,8 @@
 
 This section will explore how to set up and manage the configuration of your Nextflow pipeline so that you'll be able to customize its behavior, adapt it to different environments, and optimize resource usage _without altering a single line of the workflow code itself_.
 
-<<<<<<< HEAD
 There are multiple ways to do this; here we are going to use the simplest and most common configuration file mechanism, the `nextflow.config` file.
 Whenever there is a file named `nextflow.config` in the current directory, Nextflow will automatically load configuration from it.
-=======
-We're going to cover essential components of Nextflow configuration such as config files, profiles, process directives, executors, and parameter files.
-By learning to utilize these configuration options effectively, you can enhance the flexibility, scalability, and performance of your pipelines.
-
----
-
-## 0. Warmup: Moving to a formal project structure
-
-So far we've been working with a very loose structure, with just one workflow code file and a tiny configuration file that we've mostly ignored, because we were very focused on learning how to implement the workflow itself.
-However, we're now moving into the phase of this training series that is more focused on code development and maintenance practices.
-
-As part of that, we're going to adopt a formal project structure.
-We're going to work inside a dedicated project directory called `hello-config`, and we've renamed the workflow file `main.nf` to match the recommended Nextflow convention.
-
-### 0.1. Explore the `hello-config` directory
-
-We want to launch the workflow from inside the `hello-config` directory, so let's move into it now.
-
-```bash
-cd hello-config
-```
-
-Let's take a look at the contents.
-You can use the file explorer or the terminal; here we're using the output of `tree` to display the top-level directory contents.
-
-```console title="Directory contents"
-hello-config
-├── demo-params.json
-├── main.nf
-└── nextflow.config
-```
-
-- **`main.nf`** is a workflow based on `hello-operators.nf`, the workflow produced by completing Part 4 of this training course;
-
-- **`nextflow.config`** is a copy of the original `nextflow.config` file from the `hello-nextflow` directory, one level up (where we've been working so far).
-  Whenever there is a file named `nextflow.config` in the current directory, Nextflow will automatically load configuration from it. The one we have been using contains the following lines:
-
-  ```console title="nextflow.config" linenums="1"
-  docker.fixOwnership = true
-  docker.enabled = true
-  ```
-
-  The `docker.fixOwnership = true` line is not really interesting.
-  It's a workaround for an issue that sometimes occur with containerized tools that set the wrong permissions on the files they write (which is the case with GenomicsDBImport in the GATK container image in our workflow).
-
-  The `docker.enabled = true` line is what we care about here.
-  It specifies that Nextflow should use Docker to run process calls that specify a container image.
-  We're going to be playing with that shortly.
->>>>>>> f47356b1
 
 !!!note
 
@@ -382,9 +332,9 @@
 
 ```json title="test-params.json" linenums="1"
 {
-    "greeting": "greetings.csv",
-    "batch": "Trio",
-    "character": "turkey"
+  "greeting": "greetings.csv",
+  "batch": "Trio",
+  "character": "turkey"
 }
 ```
 
@@ -439,25 +389,12 @@
 
 Each of these systems uses different technologies, syntaxes and configurations for defining how a job should be defined. For example, /if we didn't have Nextflow/, a job requiring 8 CPUs and 4GB of RAM to be executed on the queue "my-science-work" would need to include the following configuration on SLURM and submit the job using `sbatch`:
 
-<<<<<<< HEAD
 ```bash
 #SBATCH -o /path/to/my/task/directory/my-task-1.log
 #SBATCH --no-requeue
 #SBATCH -c 8
 #SBATCH --mem 4096M
 #SBATCH -p my-science-work
-=======
-```json title="demo-params.json" linenums="1"
-{
-  "reads_bam": "data/sample_bams.txt",
-  "outdir": "results_genomics",
-  "reference": "data/ref/ref.fasta",
-  "reference_index": "data/ref/ref.fasta.fai",
-  "reference_dict": "data/ref/ref.dict",
-  "intervals": "data/ref/intervals.bed",
-  "cohort_name": "family_trio"
-}
->>>>>>> f47356b1
 ```
 
 If I wanted to make the workflow available to a colleague running on PBS, I'd need to remember to use a different submission program `qsub` and I'd need to change my scripts to use a new syntax for resources:
