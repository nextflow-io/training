---
title: Formation Nextflow
description: Bienvenue sur le portail de formation de la communauté Nextflow !
hide:
  - toc
  - footer
---

# Formation Nextflow

Bienvenue sur le portail de formation de la communauté Nextflow !

Ces supports de formation sont libres et gratuits pour tout le monde.
Ils sont hébergés dans un [repositoire GitHub](https://github.com/nextflow-io/training) avec des scripts d'exemple et une configuration de développement.

Bien que vous puissiez suivre le matériel à tout moment, vous en tirerez probablement le meilleur parti en participant à un événement de formation organisé.
Des événements gratuits en ligne sont organisés régulièrement avec la communauté nf-core, voir la [page des événements nf-core](https://nf-co.re/events) pour en savoir plus.

[![Ouvrez dans GitHub Codespaces](https://github.com/codespaces/badge.svg)](https://codespaces.new/nextflow-io/training?quickstart=1&ref=master)
<<<<<<< HEAD
=======

!!! warning

    Some of the translations on the training portal are out of date.
    The translated material may be incomplete or incorrect.
    We plan to update the translations later this year.
    In the meantime, please try to work through the English-language material if you can.
>>>>>>> 04f5db41

## Ateliers disponibles

Plusieurs ateliers sont disponibles sur ce site.
Trouvez celui qui vous convient le mieux :

!!! exercise "Atelier de formation de base Nextflow"

    !!! tip inline end ""

        :material-lightbulb: Il s'agit du principal matériel de formation Nextflow utilisé dans la plupart des formations Nextflow et nf-core.

    Formation de base pour tout ce qui concerne Nextflow. Parfaite pour toute personne souhaitant se familiariser avec l'utilisation de Nextflow pour effectuer des analyses et construire des workflows.

    [Démarrer l'atelier de formation Nextflow :material-arrow-right:](basic_training/index.md){ .md-button .md-button--primary }

!!! exercise "Formation pratique"

    !!! quote inline end ""

        :material-run-fast: Ce cours est assez court et pratique, idéal si vous souhaitez mettre en pratique vos compétences Nextflow.

    Un didacticiel "learn by doing" qui met moins l'accent sur la théorie et propose plutôt des exercices d'une complexité croissante.

    [Lancer la formation pratique :material-arrow-right:](hands_on/index.md){ .md-button }

## Resources

Référence rapide de quelques liens utiles :

| Reference                                                        |  Communité                                                    |
| ---------------------------------------------------------------- | ------------------------------------------------------------- |
| [Documents Nextflow](https://nextflow.io/docs/latest/index.html) | [Slack Nextflow ](https://www.nextflow.io/slack-invite.html)  |
| [Page d'accueil de Nextflow](https://nextflow.io/)               | [nf-core](https://nf-co.re/)                                  |
| [Seqera](https://seqera.io/)                                     | [Seqera Community](https://community.seqera.io)               |

Vous ne savez pas où aller ? Consultez la page [Obtenir de l'aide](help.fr.md).

## Crédits et contributions

[![Creative Commons Attribution-NonCommercial-ShareAlike 4.0 International (CC BY-NC-SA 4.0](assets/img/cc_by-nc-nd.svg){ align=right }](https://creativecommons.org/licenses/by-nc-nd/4.0/)

Tous les documents de formation ont été rédigés à l'origine par [Seqera](https://seqera.io) mais il a été mis en libre accès ([CC BY-NC-ND](https://creativecommons.org/licenses/by-nc-nd/4.0/)) pour la communauté.

Les corrections et améliorations apportées par la communauté sont les bienvenues.
Chaque page a un :material-file-edit-outline: l'icône en haut à droite de la page, qui vous conduira à GitHub où vous pourrez éditer le matériel source de la formation par le biais d'une pull-request.

<div markdown class="homepage_logos">

![Seqera](assets/img/seqera_logo.png#only-light)

![Seqera](assets/img/seqera_logo_dark.png#only-dark)

</div><|MERGE_RESOLUTION|>--- conflicted
+++ resolved
@@ -17,8 +17,6 @@
 Des événements gratuits en ligne sont organisés régulièrement avec la communauté nf-core, voir la [page des événements nf-core](https://nf-co.re/events) pour en savoir plus.
 
 [![Ouvrez dans GitHub Codespaces](https://github.com/codespaces/badge.svg)](https://codespaces.new/nextflow-io/training?quickstart=1&ref=master)
-<<<<<<< HEAD
-=======
 
 !!! warning
 
@@ -26,7 +24,6 @@
     The translated material may be incomplete or incorrect.
     We plan to update the translations later this year.
     In the meantime, please try to work through the English-language material if you can.
->>>>>>> 04f5db41
 
 ## Ateliers disponibles
 
