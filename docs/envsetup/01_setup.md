# GitHub Codespaces

<<<<<<< HEAD
Gitpod is a cloud-based development environment for teams to efficiently and securely develop software.
We use it to provide a consistent training environment for everyone.
=======
GitHub Codespaces is a cloud development environment for teams to develop software efficiently and securely.
We use it as a training environment because it allows us to provide learners with a consistent and thoroughly tested environment.
>>>>>>> 0cef698c

## Creating a GitHub account

<<<<<<< HEAD
You can create a free [Gitpod](https://gitpod.io/) account from the [Gitpod login page](https://gitpod.io/login/).

You will be prompted to choose between 'Gitpod Flex' and 'Gitpod Classic'.
Select 'Gitpod Classic' and click 'Continue'.

![Select 'Gitpod Classic'](img/select_gitpod_classic.png)

Next, log in using your GitHub account.

![Gitpod log in](img/login.png)

You may need to fill out an additional form or two.
When prompted to connect a LinkedIn account, we recommend doing so if you have one, to receive the extra 50 hours usage allocation.
Don't worry too much if you don't have one; the basic allocation is more than enough to work through the introductory training course.

If you are prompted to select your preferred editor, we strongly recommend choosing the VSCode editor, as that is what we use for Nextflow development in general and for trainings in particular.
=======
You can create a free GitHub account from the [GitHub home page](https://github.com/).

## Running GitHub Codespaces

Once you are logged in to GitHub, open this link in your browser to open the training environment: <https://codespaces.new/nextflow-io/training?quickstart=1&ref=master>

Alternatively, you can click on the button below.

[![Open in GitHub Codespaces](https://github.com/codespaces/badge.svg)](https://codespaces.new/nextflow-io/training?quickstart=1&ref=master)

You should be presented with a page where you can create a new GitHub Codespace:

![Create a GitHub Codespace](img/codespaces_create.png)
>>>>>>> 0cef698c

You can click "Change options" to configure the machine used.
Using a machine with more cores allows you to take greater advantage of Nextflow's ability to parallelize workflow execution.

<<<<<<< HEAD
Once you are logged in to Gitpod, open this link in your browser to open the training environment: <https://gitpod.io/#https://github.com/nextflow-io/training>

This URL is the address to the Nextflow training repository prefixed with `https://gitpod.io/#`.

Alternatively, you can click on the button shown below from the many pages in the training portal where it is displayed.
=======
**For our Hello Nextflow and Nextflow For Science training courses, we recommend using a 4-core machine.**

The free Github plan includes 120 core-hours of Codespaces compute per month, which amounts to 30 hours of a 4-core machine.
(See below for more information about quotas.)

!!! warning
>>>>>>> 0cef698c

    Opening a new GitHub Codespaces environment for the first time can take several minutes.
    Just enough time to brew a cup of tea and check your emails, or go over the intro materials if you're in a group training.

## Explore your GitHub Codespaces IDE

After GitHub Codespaces has loaded, you should see something similar to the following (which may in light mode depending on your account preferences):

<<<<<<< HEAD
After Gitpod has loaded, you should see something similar to the following (which may in light mode depending on your account preferences):
=======
![GitHub Codespaces welcome](img/codespaces_welcome.png)
>>>>>>> 0cef698c

This is the interface of the VSCode IDE, a popular code development application that we recommend using for Nextflow development.

<<<<<<< HEAD
This is the interface of the VSCode IDE, a popular code development application that we recommend using for Nextflow development.

- **The sidebar** allows you to customize your Gitpod environment and perform basic tasks (copy, paste, open files, search, git, etc.). You can click the explorer button to see which files are in this repository.
- **The terminal** allows you to run all the programs in the repository. For example, both `nextflow` and `docker` are installed and can be executed.
- **The file explorer** allows you to view and edit files. Clicking on a file in the explorer will open it within the main window.
- **The Simple Browser** lets you view the training instructions in a web browser (<https://training.nextflow.io/>). If you close it by accident, you can load the simple browser again by typing the following in the terminal: `gp preview https://training.nextflow.io`.
=======
- **The sidebar** allows you to customize your GitHub Codespaces environment and perform basic tasks (copy, paste, open files, search, git, etc.). You can click the explorer button to see which files are in this repository.
- **The terminal** allows you to run all the programs in the repository. For example, both `nextflow` and `docker` are installed and can be executed.
- **The file explorer** allows you to view and edit files. Clicking on a file in the explorer will open it within the main window.
- **The main editor** showing you a preview of the `README.md` file. When you open code or data files, they will open there.

## Reopening a GitHub Codespaces session

Once you have created an environment, you can easily resume or restart it and continue from where you left off.
Your environment will time out after 30 minutes of inactivity and will save your changes for up to 2 weeks.

You can reopen an environment from <https://github.com/codespaces/>.
Previous environments will be listed.
Click a session to resume it.
>>>>>>> 0cef698c

![List GitHub Codespace sessions](img/codespaces_list.png)

<<<<<<< HEAD
Gitpod gives you up to 500 free credits per month, which is equivalent to 50 hours of free environment runtime using the standard workspace (up to 4 cores, 8 GB RAM, and 30 GB storage).
=======
If you have saved the URL for your previous GitHub Codespaces environment, you can simply open it in your browser.
Alternatively, click the same button that you used to create it in the first place:
>>>>>>> 0cef698c

[![Open in GitHub Codespaces](https://github.com/codespaces/badge.svg)](https://codespaces.new/nextflow-io/training?quickstart=1&ref=master)

You should see the previous session, the default option is to resume it:

![Resume a GitHub Codespace](img/codespaces_resume.png)

## GitHub Codespaces quotas

GitHub Codespaces gives you up to 15 GB-month storage per month, and 120 core-hours per month.
This is equivalent to around 60 hours of the default environment runtime using the standard workspace (up to 2 cores, 8 GB RAM, and 32 GB storage).

GitHub Codespaces environments are configurable.
You can create them with more resources, but this will consume your free usage faster and you will have fewer hours of access to this space.
Optionally, you can purchase access to more resources.

More information can be found in the GitHub docs:
[About billing for GitHub Codespaces](https://docs.github.com/en/billing/managing-billing-for-your-products/managing-billing-for-github-codespaces/about-billing-for-github-codespaces)

## Saving files from GitHub Codespaces to your local machine

To save any file from the explorer panel, right-click the file and select `Download`.<|MERGE_RESOLUTION|>--- conflicted
+++ resolved
@@ -1,89 +1,45 @@
 # GitHub Codespaces
 
-<<<<<<< HEAD
-Gitpod is a cloud-based development environment for teams to efficiently and securely develop software.
-We use it to provide a consistent training environment for everyone.
-=======
 GitHub Codespaces is a cloud development environment for teams to develop software efficiently and securely.
 We use it as a training environment because it allows us to provide learners with a consistent and thoroughly tested environment.
->>>>>>> 0cef698c
 
 ## Creating a GitHub account
 
-<<<<<<< HEAD
-You can create a free [Gitpod](https://gitpod.io/) account from the [Gitpod login page](https://gitpod.io/login/).
-
-You will be prompted to choose between 'Gitpod Flex' and 'Gitpod Classic'.
-Select 'Gitpod Classic' and click 'Continue'.
-
-![Select 'Gitpod Classic'](img/select_gitpod_classic.png)
-
-Next, log in using your GitHub account.
-
-![Gitpod log in](img/login.png)
-
-You may need to fill out an additional form or two.
-When prompted to connect a LinkedIn account, we recommend doing so if you have one, to receive the extra 50 hours usage allocation.
-Don't worry too much if you don't have one; the basic allocation is more than enough to work through the introductory training course.
-
-If you are prompted to select your preferred editor, we strongly recommend choosing the VSCode editor, as that is what we use for Nextflow development in general and for trainings in particular.
-=======
 You can create a free GitHub account from the [GitHub home page](https://github.com/).
 
 ## Running GitHub Codespaces
 
 Once you are logged in to GitHub, open this link in your browser to open the training environment: <https://codespaces.new/nextflow-io/training?quickstart=1&ref=master>
 
-Alternatively, you can click on the button below.
+Alternatively, you can click on the button shown below from the many pages in the training portal where it is displayed.
 
 [![Open in GitHub Codespaces](https://github.com/codespaces/badge.svg)](https://codespaces.new/nextflow-io/training?quickstart=1&ref=master)
 
 You should be presented with a page where you can create a new GitHub Codespace:
 
 ![Create a GitHub Codespace](img/codespaces_create.png)
->>>>>>> 0cef698c
 
 You can click "Change options" to configure the machine used.
 Using a machine with more cores allows you to take greater advantage of Nextflow's ability to parallelize workflow execution.
 
-<<<<<<< HEAD
-Once you are logged in to Gitpod, open this link in your browser to open the training environment: <https://gitpod.io/#https://github.com/nextflow-io/training>
-
-This URL is the address to the Nextflow training repository prefixed with `https://gitpod.io/#`.
-
-Alternatively, you can click on the button shown below from the many pages in the training portal where it is displayed.
-=======
 **For our Hello Nextflow and Nextflow For Science training courses, we recommend using a 4-core machine.**
 
 The free Github plan includes 120 core-hours of Codespaces compute per month, which amounts to 30 hours of a 4-core machine.
 (See below for more information about quotas.)
 
 !!! warning
->>>>>>> 0cef698c
 
     Opening a new GitHub Codespaces environment for the first time can take several minutes.
     Just enough time to brew a cup of tea and check your emails, or go over the intro materials if you're in a group training.
 
 ## Explore your GitHub Codespaces IDE
 
-After GitHub Codespaces has loaded, you should see something similar to the following (which may in light mode depending on your account preferences):
+After GitHub Codespaces has loaded, you should see something similar to the following (which may open in light mode depending on your account preferences):
 
-<<<<<<< HEAD
-After Gitpod has loaded, you should see something similar to the following (which may in light mode depending on your account preferences):
-=======
 ![GitHub Codespaces welcome](img/codespaces_welcome.png)
->>>>>>> 0cef698c
 
 This is the interface of the VSCode IDE, a popular code development application that we recommend using for Nextflow development.
 
-<<<<<<< HEAD
-This is the interface of the VSCode IDE, a popular code development application that we recommend using for Nextflow development.
-
-- **The sidebar** allows you to customize your Gitpod environment and perform basic tasks (copy, paste, open files, search, git, etc.). You can click the explorer button to see which files are in this repository.
-- **The terminal** allows you to run all the programs in the repository. For example, both `nextflow` and `docker` are installed and can be executed.
-- **The file explorer** allows you to view and edit files. Clicking on a file in the explorer will open it within the main window.
-- **The Simple Browser** lets you view the training instructions in a web browser (<https://training.nextflow.io/>). If you close it by accident, you can load the simple browser again by typing the following in the terminal: `gp preview https://training.nextflow.io`.
-=======
 - **The sidebar** allows you to customize your GitHub Codespaces environment and perform basic tasks (copy, paste, open files, search, git, etc.). You can click the explorer button to see which files are in this repository.
 - **The terminal** allows you to run all the programs in the repository. For example, both `nextflow` and `docker` are installed and can be executed.
 - **The file explorer** allows you to view and edit files. Clicking on a file in the explorer will open it within the main window.
@@ -97,22 +53,21 @@
 You can reopen an environment from <https://github.com/codespaces/>.
 Previous environments will be listed.
 Click a session to resume it.
->>>>>>> 0cef698c
 
 ![List GitHub Codespace sessions](img/codespaces_list.png)
 
-<<<<<<< HEAD
-Gitpod gives you up to 500 free credits per month, which is equivalent to 50 hours of free environment runtime using the standard workspace (up to 4 cores, 8 GB RAM, and 30 GB storage).
-=======
 If you have saved the URL for your previous GitHub Codespaces environment, you can simply open it in your browser.
 Alternatively, click the same button that you used to create it in the first place:
->>>>>>> 0cef698c
 
 [![Open in GitHub Codespaces](https://github.com/codespaces/badge.svg)](https://codespaces.new/nextflow-io/training?quickstart=1&ref=master)
 
 You should see the previous session, the default option is to resume it:
 
 ![Resume a GitHub Codespace](img/codespaces_resume.png)
+
+## Saving files from GitHub Codespaces to your local machine
+
+To save any file from the explorer panel, right-click the file and select `Download`.
 
 ## GitHub Codespaces quotas
 
@@ -124,8 +79,4 @@
 Optionally, you can purchase access to more resources.
 
 More information can be found in the GitHub docs:
-[About billing for GitHub Codespaces](https://docs.github.com/en/billing/managing-billing-for-your-products/managing-billing-for-github-codespaces/about-billing-for-github-codespaces)
-
-## Saving files from GitHub Codespaces to your local machine
-
-To save any file from the explorer panel, right-click the file and select `Download`.+[About billing for GitHub Codespaces](https://docs.github.com/en/billing/managing-billing-for-your-products/managing-billing-for-github-codespaces/about-billing-for-github-codespaces)