--- conflicted
+++ resolved
@@ -1,10 +1,6 @@
 # Local installation
 
-<<<<<<< HEAD
-If you **cannot** use Gitpod for any reason, you have the option of installing everything locally instead.
-=======
 If you **cannot** use GitHub Codespaces session for any reason, you have the option of installing everything locally instead.
->>>>>>> 0cef698c
 
 Some requirements may be different depending on your local machine.
 
