--- conflicted
+++ resolved
@@ -17,8 +17,6 @@
 La comunidad de nf-core organiza regularmente eventos online gratuitos; consulta la [página de eventos de nf-core](https://nf-co.re/events) para obtener más información.
 
 [![Abrir en GitHub Codespaces](https://github.com/codespaces/badge.svg)](https://codespaces.new/nextflow-io/training?quickstart=1&ref=master)
-<<<<<<< HEAD
-=======
 
 !!! warning
 
@@ -26,7 +24,6 @@
     The translated material may be incomplete or incorrect.
     We plan to update the translations later this year.
     In the meantime, please try to work through the English-language material if you can.
->>>>>>> 04f5db41
 
 ## Talleres disponibles
 
