---
title: Nextflow Training
description: Welcome to the Nextflow community training portal!
hide:
  - toc
  - footer
---

# Nextflow Training

Welcome to the Nextflow community training portal!

We have several distinct training courses available on this website. Scroll down to find the one that's right for you!

The training courses listed below are designed to be usable as a self-service resource; you can work through them on your own at any time (see Environment Setup for practical details). However, you may get even more out of them by joining a group training event.

- Free online events are run regularly by the nf-core community, see the [nf-core events page](https://nf-co.re/events) for more.
- Seqera (the company that develops Nextflow) runs a variety of training events, see the [Seqera Events](https://seqera.io/events/) page and look for 'Seqera Sessions' and 'Nextflow Summit'.
- Our Community team also regularly teaches trainings hosted by third party organizations; announcements and signups for those are typically managed by the third-party hosts.

When you're ready to get down to work, click on the 'Open in GitHub Codespaces' button, either on this page or on the index page of the course you chose, to open a web-based training environment (requires a free GitHub account).

[![Open in GitHub Codespaces](https://github.com/codespaces/badge.svg)](https://codespaces.new/nextflow-io/training?quickstart=1&ref=master)

!!! note

    Nextflow Training used to use [Gitpod](https://gitpod.io) until February 2025.
    However, the makers of Gitpod have decided to retire the free functionality in favor of their new [Gitpod Flex](https://www.gitpod.io/blog/introducing-gitpod-flex) system.
    For that reason, we have switched to using GitHub Codespaces, which also offer a one-click developer environment with no prior setup.

    Depending on when you signed up to GitPod and when exactly they retire the service, you may still be able to launch the training in their old cloud IDE, though we cannot guarantee reliable access going forward:
    [Open in Gitpod](https://gitpod.io/#https://github.com/nextflow-io/training).

## Training Environment Setup

!!! exercise "Environment Setup"

    !!! quote inline end ""

        :material-lightbulb: Set up your environment for the first time.

<<<<<<< HEAD
    Instructions for setting up your environment to work through training materials (all courses). Provides an orientation to the training platform as well as alternate installation instructions for working on your own local machine.
=======
    Instructions for setting up your environment to work through training materials (all courses). Provides an orientation to GitHub Codespaces as well as alternate installation instructions for working on your own local machine.
>>>>>>> 0cef698c

    [Launch the Environment Setup training :material-arrow-right:](envsetup/index.md){ .md-button .md-button--primary }

## Nextflow for Newcomers

These are foundational, domain-agnostic courses intended for those who are completely new to Nextflow. Each course consists of a series of training modules that are designed to help learners build up their skills progressively.

!!! exercise "Hello Nextflow"

    !!! quote inline end ""

        :material-run-fast: Learn to develop pipelines in Nextflow.

    This is a course for newcomers who wish to learn how to develop their own pipelines. The course covers the core components of the Nextflow language in enough detail to enable developing simple but fully functional pipelines. It also covers key elements of pipeline design, development and configuration practices.

    [Launch the Hello Nextflow training :material-arrow-right:](hello_nextflow/index.md){ .md-button .md-button--primary }

**Coming soon:** "Nextflow Run" — Learn to run Nextflow pipelines (run only, no code development)

<!-- COMMENTED OUT UNTIL THIS IS READY
!!! exercise "Nextflow Run"

    !!! quote inline end ""

        :material-run-fast: Learn to run Nextflow pipelines.

    This is a course for newcomers who wish to learn how to run existing pipelines. The course covers the bare essentials of the Nextflow language in order to enable interpretation of existing pipelines, as well as the mechanics for configuring and running Nextflow pipelines from a command-line environment. It also covers important components of the Nextflow ecosystem, including the nf-core project, which offers a large number of community-curated pipelines, and the Seqera platform for managing pipeline execution at scale (operated by the creators of Nextflow).

    [Launch the Nextflow Run training :material-arrow-right:](nextflow_run/index.md){ .md-button .md-button--primary }
-->

## Nextflow for Science

These are courses that demonstrate how to apply the concepts and components presented in 'Hello Nextflow' (see above) to specific scientific use cases. Each course consists of a series of training modules that are designed to help learners build up their skills progressively.

!!! exercise "Nextflow for Genomics"

    !!! quote inline end ""

        :material-run-fast: Learn to develop a pipeline for genomics in Nextflow.

    This is a course for researchers who wish to learn how to develop their own genomics pipelines. The course uses a variant calling use case to demonstrate how to develop a simple but functional genomics pipeline.

    [Launch the Nextflow for Genomics training :material-arrow-right:](nf4_science/genomics/){ .md-button .md-button--primary }

**Coming soon:** "Nextflow for RNAseq" — Learn to develop a pipeline for bulk RNAseq analysis in Nextflow

<!-- COMMENTED OUT UNTIL THIS IS READY
!!! exercise "Nextflow for RNAseq"

    !!! quote inline end ""

        :material-run-fast: Learn to develop a pipeline for bulk RNAseq analysis in Nextflow.

    This is a course for researchers who wish to learn how to develop their own RNAseq pipelines. The course uses a bulk RNAseq processing use case to demonstrate how to develop a simple but functional RNAseq pipeline.

    [Launch the Nextflow for RNAseq training :material-arrow-right:]((nf4_science/rnaseq/){ .md-button .md-button--primary }
-->

## In-depth Nextflow Training

These are courses that demonstrate how to use Nextflow features in more detail or at a more advanced level. Each course consists of one or more training modules that are designed to help learners hone their skills on the corresponding topics.

<!-- COMMENTED OUT UNTIL THE FIRST ONE IS READY
!!! exercise "Side Quests"

    !!! quote inline end ""

        :material-run-fast: Training modules for a variety of topics of interest.

    This is a course for Nextflow developers who wish to widen their range and/or deepen their skills. Although the modules are presented linearly, learners are welcome to pick and choose topics in any order. Any dependencies on components/skills that go beyond the scope of the 'Hello Nextflow' course are indicated in the corresponding module overview.

    [Launch the Side Quests training :material-arrow-right:](side_quests/index.md){ .md-button .md-button--primary }
-->

!!! exercise "Fundamentals Training"

    !!! tip inline end ""

        :material-lightbulb: Comprehensive training material for exploring the full scope of Nextflow's capabilities.

    The fundamentals training material covers all things Nextflow. Intended as a reference material for anyone looking to build complex workflows with Nextflow.

    [Launch the Fundamentals Training :material-arrow-right:](basic_training/index.md){ .md-button .md-button--primary }

!!! exercise "Advanced Training"

    !!! quote inline end ""

        :material-lightbulb: Advanced training material for mastering Nextflow.

    Advanced material exploring the more advanced features of the Nextflow language and runtime, and how to use them to write efficient and scalable data-intensive workflows.

    [Launch the Advanced Training :material-arrow-right:](advanced/index.md){ .md-button .md-button--primary }

## Other/Experimental

These are training courses that are not being actively taught/maintained and that we may repurpose elsewhere or delete in the near future.
The corresponding materials are not available within the training environment.
You can still find the materials in the GitHub repository and download them for local use.

- **nf-customize** — Configuring nf-core pipelines ([docs](other/nf_customize) / [code](../other/nf-customize))

- **nf-develop** — Developing a pipeline with the nf-core template ([docs](other/nf_develop) / [code](../other/nf-develop))

- **troubleshoot** — Troubleshooting exercises ([docs](other/troubleshoot) / [code](../other/troubleshoot))

<<<<<<< HEAD
- **hands-on (rnaseq)** — Developing a pipeline for bulk RNAseq (deprecated) ([docs](other/hands_on) / [code](../other/hands-on))
=======
    This course was developed as a "learn by doing" tutorial intended as a fast, hands-on way to get to grips with Nextflow using a very concrete analysis pipeline example. You can still find the materials in the GitHub repository, but it is no longer being maintained and can no longer be launched in GitHub Codespaces or in the training portal.
>>>>>>> 0cef698c

## Resources

Quick reference to some handy links:

| Reference                                                   |  Community                                                   |
| ----------------------------------------------------------- | ------------------------------------------------------------ |
| [Nextflow Docs](https://nextflow.io/docs/latest/index.html) | [Nextflow Slack](https://www.nextflow.io/slack-invite.html)  |
| [Nextflow Homepage](https://nextflow.io/)                   | [nf-core](https://nf-co.re/)                                 |
| [Seqera](https://seqera.io/)                                | [Seqera Community Forum](https://community.seqera.io)        |

Not sure where to go? Check out the [Getting help](help.md) page.

## Credits and contributions

[![Creative Commons Attribution-NonCommercial-ShareAlike 4.0 International (CC BY-NC-SA 4.0](assets/img/cc_by-nc-nd.svg){ align=right }](https://creativecommons.org/licenses/by-nc-nd/4.0/)

This training material is developed and maintained by [Seqera](https://seqera.io) and released under an open-source license ([CC BY-NC-ND](https://creativecommons.org/licenses/by-nc-nd/4.0/)) for the benefit of the community. You are welcome to reuse these materials according to the terms of the license. If you are an instructor running your own trainings, we'd love to hear about how it goes and what we could do to make it easier.

We welcome fixes and improvements from the community. Every page has a :material-file-edit-outline: icon in the top right of the page, which will take you to GitHub where you can propose changes to the training source material via a pull request.

<div markdown class="homepage_logos">

![Seqera](assets/img/seqera_logo.png#only-light)

![Seqera](assets/img/seqera_logo_dark.png#only-dark)

</div><|MERGE_RESOLUTION|>--- conflicted
+++ resolved
@@ -39,11 +39,7 @@
 
         :material-lightbulb: Set up your environment for the first time.
 
-<<<<<<< HEAD
-    Instructions for setting up your environment to work through training materials (all courses). Provides an orientation to the training platform as well as alternate installation instructions for working on your own local machine.
-=======
     Instructions for setting up your environment to work through training materials (all courses). Provides an orientation to GitHub Codespaces as well as alternate installation instructions for working on your own local machine.
->>>>>>> 0cef698c
 
     [Launch the Environment Setup training :material-arrow-right:](envsetup/index.md){ .md-button .md-button--primary }
 
@@ -151,11 +147,7 @@
 
 - **troubleshoot** — Troubleshooting exercises ([docs](other/troubleshoot) / [code](../other/troubleshoot))
 
-<<<<<<< HEAD
 - **hands-on (rnaseq)** — Developing a pipeline for bulk RNAseq (deprecated) ([docs](other/hands_on) / [code](../other/hands-on))
-=======
-    This course was developed as a "learn by doing" tutorial intended as a fast, hands-on way to get to grips with Nextflow using a very concrete analysis pipeline example. You can still find the materials in the GitHub repository, but it is no longer being maintained and can no longer be launched in GitHub Codespaces or in the training portal.
->>>>>>> 0cef698c
 
 ## Resources
 
