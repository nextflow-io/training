--- conflicted
+++ resolved
@@ -24,19 +24,6 @@
 
 **If this is the first time you delve into the Side Quests, make sure to check out the [Orientation](./orientation.md) page first!**
 
-<<<<<<< HEAD
-Otherwise, select a side quest from the menu below.
-
-## Menu of Side Quests
-
-- [Groovy Essentials for Nextflow](./groovy_essentials.md)
-- [Introduction to nf-core](./nf-core.md)
-- [Sample-specific data](./metadata.md)
-- [Splitting and Grouping](./splitting_and_grouping.md)
-- [Testing with nf-test](./nf-test.md)
-- [Workflows of workflows](./workflows_of_workflows.md)
-- [Working with files](./working_with_files.md)
-=======
 Otherwise, select a side quest from the table below.
 
 ## Side Quests
@@ -44,6 +31,7 @@
 | Side Quest                                                        | Time Estimate for Teaching |
 | ----------------------------------------------------------------- | -------------------------- |
 | [Nextflow development environment walkthrough](./ide_features.md) | 45 mins                    |
+| [Groovy Essentials for Nextflow](./groovy_essentials.md)          |                            |
 | [Introduction to nf-core](./nf-core.md)                           | -                          |
 | [Metadata in workflows](./metadata.md)                            | 45 mins                    |
 | [Splitting and Grouping](./splitting_and_grouping.md)             | 45 mins                    |
@@ -51,6 +39,5 @@
 | [Workflows of workflows](./workflows_of_workflows.md)             | 30 mins                    |
 | [Working with files](./working_with_files.md)                     | 45 mins                    |
 | [Debugging workflows](./debugging.md)                             | -                          |
->>>>>>> 05498f1c
 
 Let us know what other domains and use cases you'd like to see covered here by posting in the [Training section](https://community.seqera.io/c/training/) of the community forum.