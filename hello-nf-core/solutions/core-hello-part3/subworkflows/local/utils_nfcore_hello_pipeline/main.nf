//
// Subworkflow with functionality specific to the core/hello pipeline
//

/*
~~~~~~~~~~~~~~~~~~~~~~~~~~~~~~~~~~~~~~~~~~~~~~~~~~~~~~~~~~~~~~~~~~~~~~~~~~~~~~~~~~~~~~~~
    IMPORT FUNCTIONS / MODULES / SUBWORKFLOWS
~~~~~~~~~~~~~~~~~~~~~~~~~~~~~~~~~~~~~~~~~~~~~~~~~~~~~~~~~~~~~~~~~~~~~~~~~~~~~~~~~~~~~~~~
*/

include { UTILS_NFSCHEMA_PLUGIN     } from '../../nf-core/utils_nfschema_plugin'
include { paramsSummaryMap          } from 'plugin/nf-schema'
include { samplesheetToList         } from 'plugin/nf-schema'
include { paramsHelp                } from 'plugin/nf-schema'
include { completionSummary         } from '../../nf-core/utils_nfcore_pipeline'
include { UTILS_NFCORE_PIPELINE     } from '../../nf-core/utils_nfcore_pipeline'
include { UTILS_NEXTFLOW_PIPELINE   } from '../../nf-core/utils_nextflow_pipeline'

/*
~~~~~~~~~~~~~~~~~~~~~~~~~~~~~~~~~~~~~~~~~~~~~~~~~~~~~~~~~~~~~~~~~~~~~~~~~~~~~~~~~~~~~~~~
    SUBWORKFLOW TO INITIALISE PIPELINE
~~~~~~~~~~~~~~~~~~~~~~~~~~~~~~~~~~~~~~~~~~~~~~~~~~~~~~~~~~~~~~~~~~~~~~~~~~~~~~~~~~~~~~~~
*/

workflow PIPELINE_INITIALISATION {

    take:
    version           // boolean: Display version and exit
    validate_params   // boolean: Boolean whether to validate parameters against the schema at runtime
    monochrome_logs   // boolean: Do not use coloured log outputs
    nextflow_cli_args //   array: List of positional nextflow CLI args
    outdir            //  string: The output directory where the results will be saved
    input             //  string: Path to input samplesheet
    help              // boolean: Display help message and exit
    help_full         // boolean: Show the full help message
    show_hidden       // boolean: Show hidden parameters in the help message

    main:

    ch_versions = channel.empty()

    //
    // Print version and exit if required and dump pipeline parameters to JSON file
    //
    UTILS_NEXTFLOW_PIPELINE (
        version,
        true,
        outdir,
        workflow.profile.tokenize(',').intersect(['conda', 'mamba']).size() >= 1
    )

    //
    // Validate parameters and generate parameter summary to stdout
    //
    command = "nextflow run ${workflow.manifest.name} -profile <docker/singularity/.../institute> --input samplesheet.csv --outdir <OUTDIR>"

    UTILS_NFSCHEMA_PLUGIN (
        workflow,
        validate_params,
        null,
        help,
        help_full,
        show_hidden,
        "",
        "",
        command
    )

    //
    // Check config provided to the pipeline
    //
    UTILS_NFCORE_PIPELINE (
        nextflow_cli_args
    )

    //
    // Create channel from input file provided through params.input
    //
<<<<<<< HEAD

    ch_samplesheet = channel.fromPath(params.input)
        .splitCsv()
        .map { line -> line[0] }
=======
    ch_samplesheet = channel.fromPath(params.input)
                        .splitCsv()
                        .map { line -> line[0] }
>>>>>>> 47b964bd

    emit:
    samplesheet = ch_samplesheet
    versions    = ch_versions
}

/*
~~~~~~~~~~~~~~~~~~~~~~~~~~~~~~~~~~~~~~~~~~~~~~~~~~~~~~~~~~~~~~~~~~~~~~~~~~~~~~~~~~~~~~~~
    SUBWORKFLOW FOR PIPELINE COMPLETION
~~~~~~~~~~~~~~~~~~~~~~~~~~~~~~~~~~~~~~~~~~~~~~~~~~~~~~~~~~~~~~~~~~~~~~~~~~~~~~~~~~~~~~~~
*/

workflow PIPELINE_COMPLETION {

    take:
    outdir          //    path: Path to output directory where results will be published
    monochrome_logs // boolean: Disable ANSI colour codes in log output

    main:
    summary_params = paramsSummaryMap(workflow, parameters_schema: "nextflow_schema.json")

    //
    // Completion email and summary
    //
    workflow.onComplete {

        completionSummary(monochrome_logs)
    }

    workflow.onError {
        log.error "Pipeline failed. Please refer to troubleshooting docs: https://nf-co.re/docs/usage/troubleshooting"
    }
}

/*
~~~~~~~~~~~~~~~~~~~~~~~~~~~~~~~~~~~~~~~~~~~~~~~~~~~~~~~~~~~~~~~~~~~~~~~~~~~~~~~~~~~~~~~~
    FUNCTIONS
~~~~~~~~~~~~~~~~~~~~~~~~~~~~~~~~~~~~~~~~~~~~~~~~~~~~~~~~~~~~~~~~~~~~~~~~~~~~~~~~~~~~~~~~
*/

//
// Validate channels from input samplesheet
//
def validateInputSamplesheet(input) {
    def (metas, fastqs) = input[1..2]

    // Check that multiple runs of the same sample are of the same datatype i.e. single-end / paired-end
    def endedness_ok = metas.collect{ meta -> meta.single_end }.unique().size == 1
    if (!endedness_ok) {
        error("Please check input samplesheet -> Multiple runs of a sample must be of the same datatype i.e. single-end or paired-end: ${metas[0].id}")
    }

    return [ metas[0], fastqs ]
}<|MERGE_RESOLUTION|>--- conflicted
+++ resolved
@@ -76,16 +76,10 @@
     //
     // Create channel from input file provided through params.input
     //
-<<<<<<< HEAD
 
     ch_samplesheet = channel.fromPath(params.input)
         .splitCsv()
         .map { line -> line[0] }
-=======
-    ch_samplesheet = channel.fromPath(params.input)
-                        .splitCsv()
-                        .map { line -> line[0] }
->>>>>>> 47b964bd
 
     emit:
     samplesheet = ch_samplesheet
